// This file is part of rgtk.
//
// rgtk is free software: you can redistribute it and/or modify
// it under the terms of the GNU Lesser General Public License as published by
// the Free Software Foundation, either version 3 of the License, or
// (at your option) any later version.
//
// rgtk is distributed in the hope that it will be useful,
// but WITHOUT ANY WARRANTY; without even the implied warranty of
// MERCHANTABILITY or FITNESS FOR A PARTICULAR PURPOSE.  See the
// GNU Lesser General Public License for more details.
//
// You should have received a copy of the GNU Lesser General Public License
// along with rgtk.  If not, see <http://www.gnu.org/licenses/>.

#![allow(non_snake_case_functions)]
#![allow(visible_private_types)]

use gtk::ffi;

pub fn GTK_WINDOW(widget: *ffi::C_GtkWidget) -> *ffi::C_GtkWindow {
    unsafe { ffi::cast_GtkWindow(widget) }
}

pub fn GTK_BIN(widget: *ffi::C_GtkWidget) -> *ffi::C_GtkBin {
    unsafe { ffi::cast_GtkBin(widget) }
}

pub fn GTK_BUTTON(widget: *ffi::C_GtkWidget) -> *ffi::C_GtkButton {
    unsafe { ffi::cast_GtkButton(widget) }
}

pub fn GTK_CONTAINER(widget: *ffi::C_GtkWidget) -> *ffi::C_GtkContainer {
    unsafe { ffi::cast_GtkContainer(widget) }
}

pub fn GTK_FRAME(widget: *ffi::C_GtkWidget) -> *ffi::C_GtkFrame {
    unsafe { ffi::cast_GtkFrame(widget) }
}

pub fn GTK_LABEL(widget: *ffi::C_GtkWidget) -> *ffi::C_GtkLabel {
    unsafe { ffi::cast_GtkLabel(widget) }
}

pub fn GTK_MISC(widget: *ffi::C_GtkWidget) -> *ffi::C_GtkMisc {
    unsafe { ffi::cast_GtkMisc(widget) }
}

pub fn GTK_ORIENTABLE(widget: *ffi::C_GtkWidget) -> *ffi::C_GtkOrientable {
    unsafe { ffi::cast_GtkOrientable(widget) }
}

pub fn GTK_BOX(widget: *ffi::C_GtkWidget) -> *ffi::C_GtkBox {
    unsafe { ffi::cast_GtkBox(widget) }

}

pub fn GTK_FIXED(widget: *ffi::C_GtkWidget) -> *ffi::C_GtkFixed {
    unsafe { ffi::cast_GtkFixed(widget) }

}

pub fn GTK_BUTTONBOX(widget: *ffi::C_GtkWidget) -> *ffi::C_GtkButtonBox {
    unsafe { ffi::cast_GtkButtonBox(widget) }

}

pub fn GTK_ASPECTFRAME(widget: *ffi::C_GtkWidget) -> *ffi::C_GtkAspectFrame {
    unsafe { ffi::cast_GtkAspectFrame(widget) }

}

pub fn GTK_FONTBUTTON(widget: *ffi::C_GtkWidget) -> *ffi::C_GtkFontButton {
    unsafe { ffi::cast_GtkFontButton(widget) }
}

pub fn GTK_TOGGLEBUTTON(widget: *ffi::C_GtkWidget) -> *ffi::C_GtkToggleButton {
    unsafe { ffi::cast_GtkToggleButton(widget) }
}

pub fn GTK_MENUBUTTON(widget: *ffi::C_GtkWidget) -> *ffi::C_GtkMenuButton {
    unsafe { ffi::cast_GtkMenuButton(widget) }
}

pub fn GTK_COLORBUTTON(widget: *ffi::C_GtkWidget) -> *ffi::C_GtkColorButton {
    unsafe { ffi::cast_GtkColorButton(widget) }
}

pub fn GTK_LINKBUTTON(widget: *ffi::C_GtkWidget) -> *ffi::C_GtkLinkButton {
    unsafe { ffi::cast_GtkLinkButton(widget) }
}

pub fn GTK_SCALEBUTTON(widget: *ffi::C_GtkWidget) -> *ffi::C_GtkScaleButton {
    unsafe { ffi::cast_GtkScaleButton(widget) }
}

pub fn GTK_GRID(widget: *ffi::C_GtkWidget) -> *ffi::C_GtkGrid {
    unsafe { ffi::cast_GtkGrid(widget) }
}

pub fn GTK_ENTRY(widget: *ffi::C_GtkWidget) -> *ffi::C_GtkEntry {
    unsafe { ffi::cast_GtkEntry(widget) }
}

pub fn GTK_SWITCH(widget: *ffi::C_GtkWidget) -> *ffi::C_GtkSwitch {
    unsafe { ffi::cast_GtkSwitch(widget) }
}

pub fn GTK_SCALE(widget: *ffi::C_GtkWidget) -> *ffi::C_GtkScale {
    unsafe { ffi::cast_GtkScale(widget) }
}

pub fn GTK_LEVELBAR(widget: *ffi::C_GtkWidget) -> *ffi::C_GtkLevelBar {
    unsafe { ffi::cast_GtkLevelBar(widget) }
}

pub fn GTK_SEARCHBAR(widget: *ffi::C_GtkWidget) -> *ffi::C_GtkSearchBar {
    unsafe { ffi::cast_GtkSearchBar(widget) }
}

pub fn GTK_SPINBUTTON(widget: *ffi::C_GtkWidget) -> *ffi::C_GtkSpinButton {
    unsafe { ffi::cast_GtkSpinButton(widget) }
}

pub fn GTK_SPINNER(widget: *ffi::C_GtkWidget) -> *ffi::C_GtkSpinner {
    unsafe { ffi::cast_GtkSpinner(widget) }
}

pub fn GTK_PROGRESSBAR(widget: *ffi::C_GtkWidget) -> *ffi::C_GtkProgressBar {
    unsafe { ffi::cast_GtkProgressBar(widget) }
}

pub fn GTK_ARROW(widget: *ffi::C_GtkWidget) -> *ffi::C_GtkArrow {
    unsafe { ffi::cast_GtkArrow(widget) }
}

pub fn GTK_CALENDAR(widget: *ffi::C_GtkWidget) -> *ffi::C_GtkCalendar {
    unsafe { ffi::cast_GtkCalendar(widget) }
}

pub fn GTK_ALIGNMENT(widget: *ffi::C_GtkWidget) -> *ffi::C_GtkAlignment {
    unsafe { ffi::cast_GtkAlignment(widget) }
}

pub fn GTK_EXPANDER(widget: *ffi::C_GtkWidget) -> *ffi::C_GtkExpander {
    unsafe { ffi::cast_GtkExpander(widget) }
}

pub fn GTK_PANED(widget: *ffi::C_GtkWidget) -> *ffi::C_GtkPaned {
    unsafe { ffi::cast_GtkPaned(widget) }
}

pub fn GTK_INFOBAR(widget: *ffi::C_GtkWidget) -> *ffi::C_GtkInfoBar {
    unsafe { ffi::cast_GtkInfoBar(widget) }
}

pub fn GTK_TOOLSHELL(widget: *ffi::C_GtkWidget) -> *ffi::C_GtkToolShell {
    unsafe { ffi::cast_GtkToolShell(widget) }
}

pub fn GTK_TOOLBAR(widget: *ffi::C_GtkWidget) -> *ffi::C_GtkToolbar {
    unsafe{ ffi::cast_GtkToolbar(widget) }
}

pub fn GTK_TOOLITEM(widget: *ffi::C_GtkWidget) -> *ffi::C_GtkToolItem {
    unsafe{ ffi::cast_GtkToolItem(widget) }
}

pub fn GTK_SEPARATORTOOLITEM(widget: *ffi::C_GtkWidget) -> *ffi::C_GtkSeparatorToolItem {
    unsafe{ ffi::cast_GtkSeparatorToolItem(widget) }
}

pub fn GTK_TOOLBUTTON(widget: *ffi::C_GtkWidget) -> *ffi::C_GtkToolButton {
    unsafe{ ffi::cast_GtkToolButton(widget) }
}

pub fn GTK_MENUTOOLBUTTON(widget: *ffi::C_GtkWidget) -> *ffi::C_GtkMenuToolButton {
    unsafe{ ffi::cast_GtkMenuToolButton(widget) }
}

pub fn GTK_TOGGLETOOLBUTTON(widget: *ffi::C_GtkWidget) -> *ffi::C_GtkToggleToolButton {
    unsafe{ ffi::cast_GtkToggleToolButton(widget) }
}

pub fn GTK_RADIOTOOLBUTTON(widget: *ffi::C_GtkWidget) -> *ffi::C_GtkRadioToolButton {
    unsafe{ ffi::cast_GtkRadioToolButton(widget) }
}

pub fn GTK_ADJUSTMENT(widget: *ffi::C_GtkWidget) -> *ffi::C_GtkAdjustment {
    unsafe{ ffi::cast_GtkAdjustment(widget) }
}

pub fn GTK_DIALOG(widget: *ffi::C_GtkWidget) -> *ffi::C_GtkDialog {
    unsafe{ ffi::cast_GtkDialog(widget) }
}

pub fn GTK_ABOUT_DIALOG(widget: *ffi::C_GtkWidget) -> *ffi::C_GtkAboutDialog {
    unsafe{ ffi::cast_GtkAboutDialog(widget) }
}

pub fn GTK_MESSAGE_DIALOG(widget: *ffi::C_GtkWidget) -> *ffi::C_GtkMessageDialog {
    unsafe{ ffi::cast_GtkMessageDialog(widget) }
}

pub fn GTK_COLOR_CHOOSER_DIALOG(widget: *ffi::C_GtkWidget) -> *ffi::C_GtkColorChooserDialog {
    unsafe{ ffi::cast_GtkColorChooserDialog(widget) }
}

pub fn GTK_COLOR_CHOOSER(widget: *ffi::C_GtkWidget) -> *ffi::C_GtkColorChooser {
    unsafe{ ffi::cast_GtkColorChooser(widget) }
}

pub fn GTK_NOTEBOOK(widget: *ffi::C_GtkWidget) -> *ffi::C_GtkNotebook {
    unsafe{ ffi::cast_GtkNotebook(widget) }
}

pub fn GTK_STACK(widget: *ffi::C_GtkWidget) -> *ffi::C_GtkStack {
    unsafe{ ffi::cast_GtkStack(widget) }
}

pub fn GTK_STACK_SWITCHER(widget: *ffi::C_GtkWidget) -> *ffi::C_GtkStackSwitcher {
    unsafe{ ffi::cast_GtkStackSwitcher(widget) }
}

pub fn GTK_REVEALER(widget: *ffi::C_GtkWidget) -> *ffi::C_GtkRevealer {
    unsafe{ ffi::cast_GtkRevealer(widget) }
}

pub fn GTK_OVERLAY(widget: *ffi::C_GtkWidget) -> *ffi::C_GtkOverlay {
    unsafe{ ffi::cast_GtkOverlay(widget) }
}

pub fn GTK_SCROLLABLE(widget: *ffi::C_GtkWidget) -> *ffi::C_GtkScrollable {
    unsafe{ ffi::cast_GtkScrollable(widget) }
}

pub fn GTK_LAYOUT(widget: *ffi::C_GtkWidget) -> *ffi::C_GtkLayout {
    unsafe{ ffi::cast_GtkLayout(widget) }
}

pub fn GTK_HEADER_BAR(widget: *ffi::C_GtkWidget) -> *ffi::C_GtkHeaderBar {
    unsafe{ ffi::cast_GtkHeaderBar(widget) }
}

pub fn GTK_FLOW_BOX(widget: *ffi::C_GtkWidget) -> *ffi::C_GtkFlowBox {
    unsafe{ ffi::cast_GtkFlowBox(widget) }
}

pub fn GTK_FLOW_BOX_CHILD(widget: *ffi::C_GtkWidget) -> *ffi::C_GtkFlowBoxChild {
    unsafe{ ffi::cast_GtkFlowBoxChild(widget) }
}

pub fn GTK_LIST_BOX(widget: *ffi::C_GtkWidget) -> *ffi::C_GtkListBox {
    unsafe{ ffi::cast_GtkListBox(widget) }
}

pub fn GTK_LIST_BOX_ROW(widget: *ffi::C_GtkWidget) -> *ffi::C_GtkListBoxRow {
    unsafe{ ffi::cast_GtkListBoxRow(widget) }
}

pub fn GTK_ACTION_BAR(widget: *ffi::C_GtkWidget) -> *ffi::C_GtkActionBar {
    unsafe{ ffi::cast_GtkActionBar(widget) }
<<<<<<< HEAD
}

pub fn GTK_FILE_CHOOSER(widget: *ffi::C_GtkWidget) -> *ffi::C_GtkFileChooser {
    unsafe{ ffi::cast_GtkFileChooser(widget) }
}

pub fn GTK_FILE_FILTER(widget: *ffi::C_GtkWidget) -> *ffi::C_GtkFileFilter {
    unsafe{ ffi::cast_GtkFileFilter(widget) }
=======
>>>>>>> 2c4323e6
}<|MERGE_RESOLUTION|>--- conflicted
+++ resolved
@@ -260,7 +260,6 @@
 
 pub fn GTK_ACTION_BAR(widget: *ffi::C_GtkWidget) -> *ffi::C_GtkActionBar {
     unsafe{ ffi::cast_GtkActionBar(widget) }
-<<<<<<< HEAD
 }
 
 pub fn GTK_FILE_CHOOSER(widget: *ffi::C_GtkWidget) -> *ffi::C_GtkFileChooser {
@@ -269,6 +268,4 @@
 
 pub fn GTK_FILE_FILTER(widget: *ffi::C_GtkWidget) -> *ffi::C_GtkFileFilter {
     unsafe{ ffi::cast_GtkFileFilter(widget) }
-=======
->>>>>>> 2c4323e6
 }